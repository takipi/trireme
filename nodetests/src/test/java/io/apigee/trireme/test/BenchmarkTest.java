package io.apigee.trireme.test;

import org.junit.AfterClass;
import org.junit.BeforeClass;
import org.junit.Test;
import org.junit.runner.RunWith;
import org.junit.runners.Parameterized;

import java.io.File;
import java.io.FileOutputStream;
import java.io.IOException;
import java.io.OutputStream;
import java.util.ArrayList;
import java.util.Collection;

import static org.junit.Assert.*;

@RunWith(Parameterized.class)
public class BenchmarkTest
    extends TestBase
{
    public static final int TEST_TIMEOUT = 900;

    private static final String BASE_DIR = "target/test-classes/benchmark";
    public static final String RESULT_FILE_10 = "target/benchmark-10.out";
    public static final String RESULT_FILE_12 = "target/benchmark-12.out";

    private static OutputStream resultWriter10;
    private static OutputStream resultWriter12;

    private static final String[] TESTS = {
        "buffers/buffer-base64-encode.js",
        "buffers/buffer-creation.js",
        "buffers/buffer-read.js",
        "buffers/buffer-write.js",
        // When implemented, need DH to be done.
        "crypto/cipher-stream.js",
        "crypto/hash-stream-creation.js",
        "crypto/hash-stream-throughput.js",
        "fs/read-stream-throughput.js",
        // This takes forever in the cloud
        //"fs/readfile.js",
        "fs/write-stream-throughput.js",
        "http/client-request-body.js",
        // Not working, not sure
        // "misc/child-process-read.js",
        "misc/next-tick-breadth.js",
        "misc/next-tick-depth.js",
        "misc/spawn-echo.js",
        "misc/startup.js",
        "misc/string-creation.js",
        // Runs too long
        // "misc/timers.js",
        // Too many local and network dependencies
        // "misc/url.js",
        "net/net-c2s.js",
        "net/net-pipe.js",
        "net/net-s2c.js",
        "net/tcp-raw-c2s.js",
        "net/tcp-raw-pipe.js",
        "net/tcp-raw-s2c.js",
        // Uses recursive nextTick()
        //"tls/throughput.js",
        "tls/tls-connect.js"
    };

    @BeforeClass
    public static void init()
        throws IOException
    {
        resultWriter10 = new FileOutputStream(RESULT_FILE_10);
        resultWriter12 = new FileOutputStream(RESULT_FILE_12);
    }

    @AfterClass
    public static void cleanup()
        throws IOException
    {
        resultWriter10.close();
        resultWriter12.close();
    }

    @Parameterized.Parameters(name="{index}: {0} ({1}, {2}, {3})")
    public static Collection<Object[]> enumerateTests()
    {
        ArrayList<Object[]> ret = new ArrayList<Object[]>();
<<<<<<< HEAD
        for (String tf : TESTS) {
            ret.add(new Object[] {
                new File(BASE_DIR, tf), DEFAULT_ADAPTER, "default", JavaScriptTest.NODE_VERSION_10 });
            ret.add(new Object[] {
                new File(BASE_DIR, tf), DEFAULT_ADAPTER, "default", JavaScriptTest.NODE_VERSION_12 });
=======
        String rb = System.getProperty("runBenchmarks");
        if ((rb != null) && Boolean.valueOf(rb)) {
            for (String tf : TESTS) {
                ret.add(new Object[] { new File(BASE_DIR, tf), DEFAULT_ADAPTER, "default" });
            }
>>>>>>> 44500bd8
        }
        return ret;
    }

    public BenchmarkTest(File f, String adapter, String version, String nodeVersion)
    {
        super(f, adapter, version, nodeVersion);
    }

    @Test
    public void benchmarkTest()
        throws IOException, InterruptedException
    {
<<<<<<< HEAD
        System.out.println("Benchmark: " + fileName.getName() + " (" + nodeVersion + ')');
        OutputStream rw =
            JavaScriptTest.NODE_VERSION_10.equals(nodeVersion) ? resultWriter10 : resultWriter12;
        int exitCode = launchTest(TEST_TIMEOUT, rw, false);
=======
        System.out.println("Benchmark: " + fileName.getName());
        int exitCode = launchTest(TEST_TIMEOUT, resultWriter, false, true);
>>>>>>> 44500bd8
        System.out.println("  = " + exitCode);
        assertEquals(fileName.getName() + " (" + adapter + ", " + nodeVersion + ") failed with =" + exitCode,
                     0, exitCode);
    }
}<|MERGE_RESOLUTION|>--- conflicted
+++ resolved
@@ -84,41 +84,28 @@
     public static Collection<Object[]> enumerateTests()
     {
         ArrayList<Object[]> ret = new ArrayList<Object[]>();
-<<<<<<< HEAD
         for (String tf : TESTS) {
             ret.add(new Object[] {
                 new File(BASE_DIR, tf), DEFAULT_ADAPTER, "default", JavaScriptTest.NODE_VERSION_10 });
             ret.add(new Object[] {
                 new File(BASE_DIR, tf), DEFAULT_ADAPTER, "default", JavaScriptTest.NODE_VERSION_12 });
-=======
-        String rb = System.getProperty("runBenchmarks");
-        if ((rb != null) && Boolean.valueOf(rb)) {
-            for (String tf : TESTS) {
-                ret.add(new Object[] { new File(BASE_DIR, tf), DEFAULT_ADAPTER, "default" });
-            }
->>>>>>> 44500bd8
         }
         return ret;
     }
 
-    public BenchmarkTest(File f, String adapter, String version, String nodeVersion)
+    public BenchmarkTest(File f, String adapter, String version)
     {
-        super(f, adapter, version, nodeVersion);
+        super(f, adapter, version, JavaScriptTest.NODE_VERSION_10);
     }
 
     @Test
     public void benchmarkTest()
         throws IOException, InterruptedException
     {
-<<<<<<< HEAD
         System.out.println("Benchmark: " + fileName.getName() + " (" + nodeVersion + ')');
         OutputStream rw =
             JavaScriptTest.NODE_VERSION_10.equals(nodeVersion) ? resultWriter10 : resultWriter12;
-        int exitCode = launchTest(TEST_TIMEOUT, rw, false);
-=======
-        System.out.println("Benchmark: " + fileName.getName());
-        int exitCode = launchTest(TEST_TIMEOUT, resultWriter, false, true);
->>>>>>> 44500bd8
+        int exitCode = launchTest(TEST_TIMEOUT, rw, false, true);
         System.out.println("  = " + exitCode);
         assertEquals(fileName.getName() + " (" + adapter + ", " + nodeVersion + ") failed with =" + exitCode,
                      0, exitCode);
